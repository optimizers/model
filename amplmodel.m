classdef amplmodel < model.nlpmodel
   
   properties (SetAccess = private, Hidden = true)
      ah              % ampl handle
   end

   properties
      sigma           % scale of the Lagrangian
      sparse          % flag indicates is dense of sparse model
   end

   methods

      function self = amplmodel(fname, sparse)
         %AMPLMODEL Constructor.
         
         % Construct handle to either sparse or dense interface.
         if nargin < 2 || isempty(sparse)
            sparse = false;
         end
         ahl = ampl.ampl_interface(fname, sparse);

         % Problem name.
         [~, name, ~] = fileparts(fname);
         
         % Number nonlinear constraints.
         nlc = ahl.nlc;

         % Instantiate the base class.
         self = self@model.nlpmodel(name, ahl.x0, ahl.cl, ahl.cu, ahl.bl, ahl.bu);
         
         % Record sparsity flag
         self.sparse = sparse;

         % Store the ampl handle.
         self.ah = ahl;
         
         % Evaluate constraint and Jacobian at x0.
         c = ahl.con(ahl.x0);
         J = ahl.jac(ahl.x0);
         
         % Jacobian sparsity pattern.
         if issparse(J)
            self.Jpattern = spones(J);
         else
            self.Jpattern = ones(size(J));
         end
         
         % Hessian sparsity pattern.
         y = zeros(size(c));
         H = ahl.hesslag(y);
         if issparse(H)
            self.Hpattern = spones(H);
         else
            self.Hpattern = ones(size(H));
         end

         % Categorize nonlinear constraints. Ampl orders nonlinear
         % constraints first.
         self.linear = true(self.m, 1);
         self.linear(1:nlc) = false;

         % Get the scale of the Lagrangian.
         self.sigma = ahl.sigma;

      end
      
      function self = lagscale(self, sigma)
         %LAGSCALE  Set the scale of the Lagrangian.
         %
         %LAGSCALE(SIGMA)  sets the Lagrangian to be
         %
         % L(x,y) = f(x) + sigma <c, y>.
         %
         % By default, sigma = -1.
         self.ah.lagscale(sigma);
         self.sigma = self.ah.sigma;
      end
<<<<<<< HEAD
      
=======

      function gHiv = ghivprod(self, x, g, v)
         gHiv = self.ah.ghivprod(x, g, v);
      end

      function write_sol(self, msg, x, y)
         self.ah.write_sol(msg, x, y);
      end

   end

   methods (Access = protected)

>>>>>>> 35aad421
      function f = fobj_local(self, x)
         %FOBJ  Objective function.
         f = self.ah.obj(x);
      end

      function g = gobj_local(self, x)
         %GOBJ  Gradient bjective function.
         g = self.ah.grad(x);
      end
      
      function H = hobj_local(self, x)
         %HOBJ  Hessian of objective function.
         H = self.ah.hessobj(x);
      end
      
      function c = fcon_local(self, x)
         %FCON  Constraint functions, nonlinear followed by linear.
         c = self.ah.con(x);
      end
      
      function J = gcon_local(self, x)
         %GCON  Constraint functions Jacobian, nonlinear followed by linear.
         J = self.ah.jac(x);
      end
      
      function HC = hcon_local(self, x, y) %#ok<INUSL>
         HC = self.ah.hesscon(y);
      end

      function Hv = hconprod_local(self, x, y, v) %#ok<INUSL>
         Hv = self.ah.hessconprod(y, v);
      end

      function Hv = hlagprod_local(self, x, y, v) %#ok<INUSL>
         Hv = self.ah.hesslagprod(y, v);
      end

      function HL = hlag_local(self, x, y) %#ok<INUSL>
         HL = self.ah.hesslag(y);
      end
<<<<<<< HEAD
      
      function gHiv = ghivprod_local(self, x, g, v)
         gHiv = self.ah.ghivprod(x, g, v);
      end
      
   end
   
=======

   end % protected methods

>>>>>>> 35aad421
end % classdef<|MERGE_RESOLUTION|>--- conflicted
+++ resolved
@@ -76,23 +76,11 @@
          self.ah.lagscale(sigma);
          self.sigma = self.ah.sigma;
       end
-<<<<<<< HEAD
-      
-=======
-
-      function gHiv = ghivprod(self, x, g, v)
-         gHiv = self.ah.ghivprod(x, g, v);
-      end
 
       function write_sol(self, msg, x, y)
          self.ah.write_sol(msg, x, y);
       end
 
-   end
-
-   methods (Access = protected)
-
->>>>>>> 35aad421
       function f = fobj_local(self, x)
          %FOBJ  Objective function.
          f = self.ah.obj(x);
@@ -133,17 +121,11 @@
       function HL = hlag_local(self, x, y) %#ok<INUSL>
          HL = self.ah.hesslag(y);
       end
-<<<<<<< HEAD
       
       function gHiv = ghivprod_local(self, x, g, v)
          gHiv = self.ah.ghivprod(x, g, v);
       end
       
    end
-   
-=======
 
-   end % protected methods
-
->>>>>>> 35aad421
 end % classdef