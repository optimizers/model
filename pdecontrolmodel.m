--- conflicted
+++ resolved
@@ -154,12 +154,8 @@
            G = chol(A*A');
            P = @(v) (G\(G'\v));
        end
-        
-<<<<<<< HEAD
+
        function s = gcon_sval(~, ~)
-=======
-       function s = gcon_min_singular_value(~, ~)
->>>>>>> e2a4a275
            s = 1;
        end
        
